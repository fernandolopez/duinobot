--- conflicted
+++ resolved
@@ -4,17 +4,10 @@
 import os.path
 import glob
 
-<<<<<<< HEAD
 setup(name='duinobot-socks',
-      version='0.13-9',
-      description='API en Python para el robot Multiplo N6',
-      author='Fernando Lopez, Augusto Guerrero, Sofia Martin',
-=======
-setup(name='duinobot',
       version='0.15',
       description='API en Python para el robot Multiplo N6',
       author='Fernando Lopez, Sofia Martin, Augusto Guerrero, Joaquin Bogado',
->>>>>>> 99d2b5ec
       author_email='soportelihuen@linti.unlp.edu.ar',
       url='http://lihuen.linti.unlp.edu.ar',
       packages=['duinobot', 'duinobot.pyfirmata'],
